# Copyright (c) 2023 Boston Dynamics AI Institute LLC. All rights reserved.

import time
from typing import Any, Dict, Optional, Tuple, Union

import numpy as np

from vlfm.reality.robots.bdsw_robot import BDSWRobot
from vlfm.reality.robots.camera_ids import SpotCamIds
from vlfm.utils.geometry_utils import (
    convert_to_global_frame,
    pt_from_rho_theta,
    rho_theta,
)


class PointNavEnv:
    """
    Gym environment for doing the PointNav task on the Spot robot in the real world.
    """

    goal: Any = (None,)  # dummy value; must be set by reset()
    info: Dict = {}

    def __init__(
        self,
        robot: BDSWRobot,
        max_body_cam_depth: float = 3.5,  # max depth (in meters) for body cameras
        max_lin_dist: float = 0.25,
        max_ang_dist: float = np.deg2rad(30),
        time_step: float = 0.5,
        *args: Any,
        **kwargs: Any,
    ) -> None:
        self.robot = robot

        self._max_body_cam_depth = max_body_cam_depth
        self._max_lin_dist = max_lin_dist
        self._max_ang_dist = max_ang_dist
        self._time_step = time_step
        self._cmd_id: Union[None, Any] = None
        self._num_steps = 0

    def reset(
        self, goal: Any, relative: bool = True, *args: Any, **kwargs: Any
    ) -> Dict[str, np.ndarray]:
        assert isinstance(goal, np.ndarray)
        if relative:
            # Transform (x,y) goal from robot frame to global frame
            pos, yaw = self.robot.xy_yaw
            pos_w_z = np.array([pos[0], pos[1], 0.0])  # inject dummy z value
            goal_w_z = np.array([goal[0], goal[1], 0.0])  # inject dummy z value
            goal = convert_to_global_frame(pos_w_z, yaw, goal_w_z)[:2]  # drop z
        self.goal = goal
        return self._get_obs()

    def step(self, action: Dict[str, Any]) -> Tuple[Dict, float, bool, Dict]:
        if self._cmd_id is not None:
            cmd_status = 0
            while cmd_status != 1:
                feedback_resp = self.robot.spot.get_cmd_feedback(self._cmd_id)
                cmd_status = (
                    feedback_resp.feedback.synchronized_feedback
                ).mobility_command_feedback.se2_trajectory_feedback.status
                if cmd_status != 1:
                    time.sleep(0.1)

        ang_dist, lin_dist = self._compute_displacements(action)
        done = action["linear"] == 0.0 and action["angular"] == 0.0
        print("ang/lin:", ang_dist, lin_dist)

        if "rho_theta" in action:
            rho, theta = action["rho_theta"]
            x_pos, y_pos = pt_from_rho_theta(rho, theta)
            yaw = theta
            print("RHO", rho)
        else:
            x_pos = lin_dist
            y_pos = 0
            yaw = ang_dist

        if done:
            self.robot.command_base_velocity(0.0, 0.0)

        self._cmd_id = self.robot.spot.set_base_position(
            x_pos=x_pos,
            y_pos=y_pos,
            yaw=yaw,
            end_time=100,
            relative=True,
            max_fwd_vel=0.3,
            max_hor_vel=0.2,
            max_ang_vel=np.deg2rad(60),
            disable_obstacle_avoidance=False,
            blocking=False,
        )
        if "rho_theta" in action:
            self._cmd_id = None

        self._num_steps += 1
        return self._get_obs(), 0.0, done, {}  # not using info dict yet

    def _compute_velocities(self, action: Dict[str, Any]) -> Tuple[float, float]:
        ang_dist, lin_dist = self._compute_displacements(action)
        ang_vel = ang_dist / self._time_step
        lin_vel = lin_dist / self._time_step
        return ang_vel, lin_vel

<<<<<<< HEAD
    def _compute_displacements(
        self, action: Dict[str, Any]
    ) -> Tuple[float, float]:
=======
    def _compute_displacements(self, action: Dict[str, Any]) -> Tuple[float, float]:
>>>>>>> 8365ad0d
        displacements = []
        for action_key, max_dist in (
            ("angular", self._max_ang_dist),
            ("linear", self._max_lin_dist),
        ):
            if action_key not in action:
                displacements.append(0.0)
                continue
            act_val = action[action_key]
            dist = np.clip(act_val, -1.0, 1.0)  # clip to [-1, 1]
            dist *= max_dist  # scale to max distance
            displacements.append(dist)  # convert to velocities
        ang_dist, lin_dist = displacements
        return ang_dist, lin_dist

    def _get_obs(self) -> Dict[str, np.ndarray]:
        return {
            "depth": self._get_nav_depth(),
            "pointgoal_with_gps_compass": self._get_rho_theta(),
        }

    def _get_nav_depth(self) -> np.ndarray:
        images = self.robot.get_camera_images(
            [SpotCamIds.FRONTRIGHT_DEPTH, SpotCamIds.FRONTLEFT_DEPTH]
        )
        img = np.hstack(
            [images[SpotCamIds.FRONTRIGHT_DEPTH], images[SpotCamIds.FRONTLEFT_DEPTH]]
        )
        img = self._norm_depth(img)
        return img

    def _norm_depth(
        self, depth: np.ndarray, max_depth: Optional[float] = None, scale: bool = True
    ) -> np.ndarray:
        if max_depth is None:
            max_depth = self._max_body_cam_depth

        norm_depth = depth.astype(np.float32)

        if scale:
            # Convert to meters from mm (uint16)
            norm_depth = norm_depth / 1000.0

        # Normalize to [0, 1]
        norm_depth = np.clip(norm_depth, 0.0, max_depth) / max_depth

        return norm_depth

    def _get_rho_theta(self) -> np.ndarray:
        curr_pos, yaw = self.robot.xy_yaw
        r_t = rho_theta(curr_pos, yaw, self.goal)
        return np.array(r_t)<|MERGE_RESOLUTION|>--- conflicted
+++ resolved
@@ -106,13 +106,7 @@
         lin_vel = lin_dist / self._time_step
         return ang_vel, lin_vel
 
-<<<<<<< HEAD
-    def _compute_displacements(
-        self, action: Dict[str, Any]
-    ) -> Tuple[float, float]:
-=======
     def _compute_displacements(self, action: Dict[str, Any]) -> Tuple[float, float]:
->>>>>>> 8365ad0d
         displacements = []
         for action_key, max_dist in (
             ("angular", self._max_ang_dist),
