--- conflicted
+++ resolved
@@ -39,11 +39,8 @@
         self.box_threshold = box_threshold
         self.text_threshold = text_threshold
 
-<<<<<<< HEAD
     def predict(self, image: np.ndarray, caption: Optional[str] = None) -> ObjectDetections:
-=======
-    def predict(self, image: np.ndarray, caption: str = "") -> ObjectDetections:
->>>>>>> a8a6e85f
+
         """
         This function makes predictions on an input image tensor or numpy array using a
         pretrained model.
