--- conflicted
+++ resolved
@@ -6,11 +6,7 @@
 # https://github.com/facebookresearch/habitat-lab/blob/main/habitat-baselines/habitat_baselines/rl/models/rnn_state_encoder.py
 # This is a filtered down version that only supports LSTM
 
-<<<<<<< HEAD
-from typing import Dict, Optional, Tuple, Any
-=======
 from typing import Any, Dict, Optional, Tuple
->>>>>>> 8365ad0d
 
 import torch
 import torch.nn as nn
@@ -24,23 +20,6 @@
     is that it takes an addition masks input that resets the hidden state between two adjacent
     timesteps to handle episodes ending in the middle of a rollout.
     """
-    def __init__(
-        self,
-        input_size: int,
-        hidden_size: int,
-        num_layers: int = 1,
-    ):
-        super().__init__()
-
-        self.num_recurrent_layers = num_layers * 2
-
-        self.rnn = nn.LSTM(
-            input_size=input_size,
-            hidden_size=hidden_size,
-            num_layers=num_layers,
-        )
-
-        self.layer_init()
 
     def __init__(
         self,
@@ -153,27 +132,16 @@
     ):
         super().__init__(input_size, hidden_size, num_layers)
 
-<<<<<<< HEAD
-    # Note: Type handling mypy errors in pytorch libraries prevent 
-    # directly setting hidden_states type
-    def pack_hidden(
-        self, hidden_states: Any # type is Tuple[torch.Tensor, torch.Tensor]
-=======
     # Note: Type handling mypy errors in pytorch libraries prevent
     # directly setting hidden_states type
     def pack_hidden(
         self, hidden_states: Any  # type is Tuple[torch.Tensor, torch.Tensor]
->>>>>>> 8365ad0d
     ) -> torch.Tensor:
         return torch.cat(hidden_states, 0)
 
     def unpack_hidden(
         self, hidden_states: torch.Tensor
-<<<<<<< HEAD
-    ) -> Any: # type is Tuple[torch.Tensor, torch.Tensor]
-=======
     ) -> Any:  # type is Tuple[torch.Tensor, torch.Tensor]
->>>>>>> 8365ad0d
         lstm_states = torch.chunk(hidden_states.contiguous(), 2, 0)
         return (lstm_states[0], lstm_states[1])
 
@@ -183,7 +151,10 @@
     rnn_states: torch.Tensor,
     not_dones: torch.Tensor,
     rnn_build_seq_info: Dict[str, torch.Tensor],
-) -> Tuple[PackedSequence, torch.Tensor,]:
+) -> Tuple[
+    PackedSequence,
+    torch.Tensor,
+]:
     r"""Create a PackedSequence input for an RNN such that each
     set of steps that are part of the same episode are all part of
     a batch in the PackedSequence.
